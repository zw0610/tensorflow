--- conflicted
+++ resolved
@@ -32,7 +32,6 @@
         score = accuracy_score(classifier.predict(iris.data), iris.target)
         self.assertGreater(score, 0.5, "Failed with score = {0}".format(score))
 
-<<<<<<< HEAD
     def testIrisStreaming(self):
         iris = datasets.load_iris()
         def iris_data():
@@ -47,7 +46,7 @@
         classifier.fit(iris_data(), iris_target())
         score = accuracy_score(classifier.predict(iris.data), iris.target)
         self.assertGreater(score, 0.5, "Failed with score = {0}".format(score))
-=======
+    
     def testIris_proba(self):
         random.seed(42)
         iris = datasets.load_iris()
@@ -55,7 +54,6 @@
         classifier.fit(iris.data, iris.target)
         score = log_loss(iris.target, classifier.predict_proba(iris.data))
         self.assertLess(score, 0.6, "Failed with score = {0}".format(score))
->>>>>>> 3f6d4577
 
     def testBoston(self):
         random.seed(42)
